--- conflicted
+++ resolved
@@ -37,13 +37,9 @@
         stack_capacity: 32,
     };
 
-<<<<<<< HEAD
-    let path = "program4.asm";
+    let path = "program2.asm";
     println!("Loading {}",path);
     let program = Rc::new(load(cpu_config.clone(), path));
-=======
-    let program = Rc::new(load(cpu_config.clone(), "program2.asm"));
->>>>>>> 6664fb1e
 
     let mut cpu = CPU::new(&cpu_config);
     cpu.run(&program);
